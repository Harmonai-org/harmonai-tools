--- conflicted
+++ resolved
@@ -56,7 +56,6 @@
     # If we are on the last timestep, output the denoised image
     return pred
 
-<<<<<<< HEAD
 # Soft mask inpainting is just shrinking hard (binary) mask inpainting
 # Given a float-valued soft mask (values between 0 and 1), get the binary mask for this particular step
 def get_bmask(i, steps, mask):
@@ -69,11 +68,13 @@
 # For sampling, set both init_audio and mask to None
 # For variations, set init_audio 
 # For inpainting, set both init_audio & mask 
-def sample_k(model_fn, noise, init_audio=None, init_noise_level=0.1, mask=None, steps=100, sampler_type="dpmpp-2m-sde", sigma_max=80, sigma_min=0.5, rho=1.0, device="cuda", callback=None, **extra_args):
-=======
+#def sample_k(model_fn, noise, init_audio=None, init_noise_level=0.1, mask=None, steps=100, sampler_type="dpmpp-2m-sde", sigma_max=80, sigma_min=0.5, rho=1.0, device="cuda", callback=None, **extra_args):
+
 def sample_k(
         model_fn, 
         noise, 
+        init_audio=None,
+        mask=None,
         steps=100, 
         sampler_type="dpmpp-2m-sde", 
         sigma_min=0.5, 
@@ -84,22 +85,17 @@
         **extra_args
     ):
 
->>>>>>> 40f11585
     denoiser = K.external.VDenoiser(model_fn)
-    if init_audio is not None and mask is None:
-        # VARIATIONS
-        sigma_max = init_noise_level
 
     # Make the list of sigmas. Sigma values are scalars related to the amount of noise each denoising step has
     sigmas = K.sampling.get_sigmas_polyexponential(steps, sigma_min, sigma_max, rho, device=device)
-<<<<<<< HEAD
     # Scale the initial noise by sigma 
     noise = noise * sigmas[0]
 
     if mask is None and init_audio is not None:
         # VARIATION (no inpainting)
         # set the initial latent to the init_audio, and noise it with initial sigma
-        x = init_audio + torch.randn_like(init_audio) * sigmas[0]
+        x = init_audio + noise 
     elif mask is not None and init_audio is not None:
         # INPAINTING
         bmask = get_bmask(0, steps, mask)
@@ -146,27 +142,3 @@
             return K.sampling.sample_dpm_adaptive(denoiser, x, sigma_min, sigma_max, rtol=0.01, atol=0.01, disable=False, callback=callback, extra_args=extra_args)
         elif sampler_type == "dpmpp-2m-sde":
             return K.sampling.sample_dpmpp_2m_sde(denoiser, x, sigmas, disable=False, callback=callback, extra_args=extra_args)
-=======
-
-    # If init data is passed in, we add the noise to it
-    if init_data is not None:
-        noise = init_data + noise * sigmas[0]
-    else:
-        noise = noise * sigmas[0]
-
-    with torch.cuda.amp.autocast():
-        if sampler_type == "k-heun":
-            return K.sampling.sample_heun(denoiser, noise, sigmas, disable=False, callback=callback, extra_args=extra_args)
-        elif sampler_type == "k-lms":
-            return K.sampling.sample_lms(denoiser, noise, sigmas, disable=False, callback=callback, extra_args=extra_args)
-        elif sampler_type == "k-dpmpp-2s-ancestral":
-            return K.sampling.sample_dpmpp_2s_ancestral(denoiser, noise, sigmas, disable=False, callback=callback, extra_args=extra_args)
-        elif sampler_type == "k-dpm-2":
-            return K.sampling.sample_dpm_2(denoiser, noise, sigmas, disable=False, callback=callback, extra_args=extra_args)
-        elif sampler_type == "k-dpm-fast":
-            return K.sampling.sample_dpm_fast(denoiser, noise, sigma_min, sigma_max, steps, disable=False, callback=callback, extra_args=extra_args)
-        elif sampler_type == "k-dpm-adaptive":
-            return K.sampling.sample_dpm_adaptive(denoiser, noise, sigma_min, sigma_max, rtol=0.01, atol=0.01, disable=False, callback=callback, extra_args=extra_args)
-        elif sampler_type == "dpmpp-2m-sde":
-            return K.sampling.sample_dpmpp_2m_sde(denoiser, noise, sigmas, disable=False, callback=callback, extra_args=extra_args)
->>>>>>> 40f11585
